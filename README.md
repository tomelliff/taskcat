
# taskcat
<<<<<<< HEAD
> version = '0.1.45'
> This program requires python2 
=======
> version = '0.1.50'
> This program requires python3 
>>>>>>> 3c008e82

# Currently in beta release
Please report bugs here https://github.com/aws-quickstart/taskcat/issues
 
## What is taskcat? 
taskcat is a python Class that helps deploy your cloudformation templates in multiple regions. You can use taskcat by importing the module and creating a taskcat object. 

## Setting up Test Cases 
* Step 1 Define your test in the config.yml
* Step 2 Build a json input file for your cloudformation template.

### Step 1 Creating a config.ymal
You can generate a sample config.ymal by running `taskcat -ey`
The followup's command will create a sample config.yml
```
./taskcat -ey | egrep -v '#|^$'  >config.yml
```
Open the config.yml file with and editor and update the filenames to match your need. 

#### Example of config.yml 
    global:
      owner: owner@company.com
      project: sample-cloudformation-project <- Must match the root directory of project (usually the name of git repo)
      #s3bucket: projectx-templates <- (Optional) Only needed if you want to use a specific bucket 
      regions:
        - us-east-1
        - us-east-2
        - us-west-1
        - us-west-2
    tests:
      # The following test will test in both us-west-1 and us-east-1 using sample-cloudformation-input.json as inputs
      senario-1:
        parameter_input: sample-cloudformation-input.json
        regions:
          - us-west-1
          - us-east-1
        template_file: sample-cloudformation-project-withvpc.template
      # The following test will test in both all 4 region defined in the global region section using sample-cloudformation-input.json as inputs
          senario-all-regions:
        parameter_input: sample-cloudformation-input.jsonon
        template_file: sample-cloudformation-project-withvpc.template

#### Example of project directory structure
    sample-cloudformation-project/
    ├── LICENSE.txt
    ├── README.md
    ├── ci
    │   └── config.yml <- This the config file that will hold all the test definitions 
    │   └──  sample-cloudformation-input.json <-  This file contain input that will pass in during stack creation (See auto parms for more info)
        ├── scripts
        │   └── userdata.sh <- If you have userdata scripts you can load then in the scripts directory
        ├── submodules  <- If you have git submodules you can load them in the submodules directory
        │   └── quickstart-aws-vpc
        │       └── templates
        │           └── aws-vpc.template
        └── templates
            ├── sample-cloudformation-project-novpc.template 
            └── sample-cloudformation-project-withvpc.template <- Second version on template that will create a vpc with the worklo    ad 


### Step 2 Building a json input file
The example below shows an input file for a stack that requires four parameters `KeyPair`,`InstanceType`, `AvailablityZones` and `Password`

Note: you can auto generate values at runtime using special tokens (see example below).
> The following json will evaluate

#### From:

    [
        {
    	"ParameterKey": "KeyPair",
    	"ParameterValue": "mykey"
        }, 
        {
    	"ParameterKey": "InstanceType",
    	"ParameterValue": "t2.small"
        }
        {
        "ParameterKey": "AvailablityZones",
        "ParameterValue": "$[taskcat_genaz_2]" 
        }, 
        {
        "ParameterKey": "Password",
        "ParameterValue": "$[taskcat_genpass_8A]"
        }, 
    ]


#### To:

    [
        {
        "ParameterKey": "KeyPair",
        "ParameterValue": "mykey"
        }, 
        {
        "ParameterKey": "InstanceType",
        "ParameterValue": "t2.small"
        }
        {
        "ParameterKey": "AvailablityZones",
        "ParameterValue": "us-east-1a, us-east1b" 
        }, 
        {
        "ParameterKey": "Password",
        "ParameterValue": "tI8zN3iX8"
        }, 
    ]


#### More information on Auto-generated stack inputs

### (Passwords)
Value that matches the following pattern will be replaced

 * Parameters must start with $[
 * Parameters must end with ]
 * genpass in invoked when _genpass_X is found
 * X is lengeth of the string

(Optionally - you can specify the type of password by adding A or S)

 * A aplha-numeric passwords
 * S passwords with special characters

> Example: $[taskcat_genpass_8A]
> Generates: `tI8zN3iX8`
> Example: $[taskcat_genpass_8S]
> Generates: mA5@cB5!

### (Availablity Zones)
Value that matches the following pattern will be replaced

* Parameters must start with $[
* Parameters must end with ]
* genaz in invoked when _genaz_X is found
* A number of AZ's will be selected from the region the stack is attempting to launch

> Example: $[taskcat_genaz_2]  
> Generates: us-east-1a, us-east-2b
> (if the region is us-east-1)

## Installing taskcat

### Installing taskcat (Option 1)
> Prerequisites: Python 3 and pip3

    curl -s https://raw.githubusercontent.com/aws-quickstart/taskcat/master/pip-install | python -E

### Installing taskcat via docker (Option 2) 
> Prerequisites: docker

    curl -s https://raw.githubusercontent.com/aws-quickstart/taskcat/master/docker-install | sudo python -E

> Note: (If you do not have root privileges taskcat will install in the current directory)

### Run taskcat

If you have AWS credentials sourced 
    
     taskcat -c sample-cloudformation-project/ci/config.yml


If you need to pass ACCESS and SECRET keys

    taskcat -c sample-cloudformation-project/ci/config.yml -A YOUR_ACCESS_KEY -S YOUR_SECRET_KEY

If you want to use a different account or profile

    taskcat -c sample-cloudformation-project/ci/config.yml -P boto-profile-name
<|MERGE_RESOLUTION|>--- conflicted
+++ resolved
@@ -1,12 +1,7 @@
 
 # taskcat
-<<<<<<< HEAD
-> version = '0.1.45'
-> This program requires python2 
-=======
 > version = '0.1.50'
 > This program requires python3 
->>>>>>> 3c008e82
 
 # Currently in beta release
 Please report bugs here https://github.com/aws-quickstart/taskcat/issues
@@ -152,7 +147,7 @@
 ## Installing taskcat
 
 ### Installing taskcat (Option 1)
-> Prerequisites: Python 3 and pip3
+> Prerequisites: Python 2.7 and pip
 
     curl -s https://raw.githubusercontent.com/aws-quickstart/taskcat/master/pip-install | python -E
 
