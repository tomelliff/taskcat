#!/usr/bin/env python
# -*- coding: UTF-8 -*-
# authors:
# Tony Vattathil <tonynv@amazon.com>, <avattathil@gmail.com>
# Santiago Cardenas <sancard@amazon.com>, <santiago[dot]cardenas[at]outlook[dot]com>
# Shivansh Singh <sshvans@amazon.com>,
# Jay McConnell <jmmccon@amazon.com>,
# Andrew Glenn <andglenn@amazon.com>
#
# repo: https://github.com/aws-quickstart/taskcat
# docs: https://aws-quickstart.github.io/taskcat/
#
# This program takes as input:
# CloudFormation template and json formatted parameter input file
# To create tests define the test params in config.yml (Example below)
# Planned Features:
# - Email test results to owner of project

# --imports --
from __future__ import print_function

import argparse
import base64
import datetime
import json
import os
import random
import re
import sys
import textwrap
import time
import uuid
import boto3
import pyfiglet
import tabulate
import yaml
import yattag
import logging
from argparse import RawTextHelpFormatter
from botocore.vendored import requests
from botocore.exceptions import ClientError
from pkg_resources import get_distribution
from functools import partial
from multiprocessing.dummy import Pool as ThreadPool

from .reaper import Reaper
from .utils import ClientFactory

# Version Tag
'''
:param _run_mode: A value of 1 indicated taskcat is sourced from pip
 A value of 0 indicates development mode taskcat is loading from local source
'''
try:
    __version__ = get_distribution('taskcat').version.replace('.0', '.')
    _run_mode = 1
except Exception:
    __version__ = "[local source] no pip module installed"
    _run_mode = 0

version = __version__
debug = ''
error = ''
check = ''
fail = ''
info = ''
sig = base64.b64decode("dENhVA==").decode()
jobid = str(uuid.uuid4())
header = '\x1b[1;41;0m'
hightlight = '\x1b[0;30;47m'
name_color = '\x1b[0;37;44m'
aqua = '\x1b[0;30;46m'
green = '\x1b[0;30;42m'
white = '\x1b[0;30;47m'
orange = '\x1b[0;30;43m'
red = '\x1b[0;30;41m'
rst_color = '\x1b[0m'
E = '{1}[ERROR {0} ]{2} :'.format(error, red, rst_color)
D = '{1}[DEBUG {0} ]{2} :'.format(debug, aqua, rst_color)
P = '{1}[PASS  {0} ]{2} :'.format(check, green, rst_color)
F = '{1}[FAIL  {0} ]{2} :'.format(fail, red, rst_color)
I = '{1}[INFO  {0} ]{2} :'.format(info, orange, rst_color)

'''
Given the url to PypI package info url returns the current live version
'''

# create logger
logger = logging.getLogger('taskcat')
logger.setLevel(logging.DEBUG)


def get_pip_version(url):
    return requests.get(url).json()["info"]["version"]


def buildmap(start_location, map_string, partial_match=True):
    """
    Given a start location and a string value, this function returns a list of
    file paths containing the given string value, down in the directory
    structure from the start location.

    :param start_location: directory from where to start looking for the file
    :param map_string: value to match in the file path
    :param partial_match: (bool) Turn on partial matching.
    :  Ex: 'foo' matches 'foo' and 'foo.old'. Defaults true. False adds a '/' to the end of the string.
    :return:
        list of file paths containing the given value.
    """
    if not partial_match:
        map_string = "{}/".format(map_string)
    fs_map = []
    for fs_path, dirs, filelist in os.walk(start_location, topdown=False):
        for fs_file in filelist:
            fs_path_to_file = (os.path.join(fs_path, fs_file))
            if map_string in fs_path_to_file and '.git' not in fs_path_to_file:
                fs_map.append(fs_path_to_file)

    return fs_map


"""
    This class is used to represent the test data.
"""


class TestData(object):
    def __init__(self):
        self.__test_name = None
        self.__test_stacks = []

    def set_test_name(self, name):
        self.__test_name = name

    def get_test_name(self):
        return self.__test_name

    def get_test_stacks(self):
        return self.__test_stacks

    def add_test_stack(self, stack):
        self.__test_stacks.append(stack)


"""
    Task(Cat = CloudFormation Automated Testing)

    This is the main TaskCat class, which provides various functions to
    perform testing of CloudFormation templates in multiple regions and
    generate report.
"""


# noinspection PyUnresolvedReferences
class TaskCat(object):
    # CONSTRUCTOR
    # ============

    def __init__(self, nametag='[taskcat]'):
        self.nametag = '{1}{0}{2}'.format(nametag, name_color, rst_color)
        self.project = None
        self.owner = None
        self.banner = None
        self.capabilities = []
        self.verbose = False
        self.config = 'config.yml'
        self.test_region = []
        self.s3bucket = None
        self.s3bucket_type = None
        self.template_path = None
        self.parameter_path = None
        self.default_region = None
        self._template_file = None
        self._template_type = None
        self._parameter_file = None
        self._parameter_path = None
        self.ddb_table = None
        self._enable_dynamodb = False
        self._termsize = 110
        self._strict_syntax_json = True
        self._banner = ""
        self._auth_mode = None
        self._report = False
        self._use_global = False
        self._password = None
        self.run_cleanup = True
        self.public_s3_bucket = False
        self._aws_access_key = None
        self._aws_secret_key = None
        self._boto_profile = None
        self._boto_client = ClientFactory(logger=logger)
        self._key_url_map = {}
        self.multithread_upload = False
        self.retain_if_failed = False
        self.tags = []
        self.stack_prefix = ''

    # SETTERS AND GETTERS
    # ===================

    def set_project(self, project):
        self.project = project

    def get_project(self):
        return self.project

    def set_multithread_upload(self, multithread_upload):
        self.multithread_upload = multithread_upload

    def get_multithread_upload(self):
        return self.multithread_upload

    def set_owner(self, owner):
        self.owner = owner

    def get_owner(self):
        return self.owner

    def set_capabilities(self, ability):
        self.capabilities.append(ability)

    def get_capabilities(self):
        return self.capabilities

    def set_s3bucket(self, bucket):
        self.s3bucket = bucket

    def get_s3bucket(self):
        return str(self.s3bucket)

    def set_s3bucket_type(self, bucket):
        self.s3bucket_type = bucket

    def get_s3bucket_type(self):
        return str(self.s3bucket_type)

    def set_config(self, config_yml):
        if os.path.isfile(config_yml):
            self.config = config_yml
        else:
            print("Cannot locate file %s" % config_yml)
            exit(1)

    def get_config(self):
        return self.config

    def get_strict_syntax_json(self):
        return self._strict_syntax_json

    def set_strict_syntax_json(self, value):
        self._strict_syntax_json = value

    def get_template_file(self):
        return self._template_file

    def set_template_file(self, template):
        self._template_file = template

    def get_template_type(self):
        return self._template_type

    def set_template_type(self, template_type):
        self._template_type = template_type

    def set_parameter_file(self, parameter):
        self._parameter_file = parameter

    def get_parameter_file(self):
        return self._parameter_file

    def set_parameter_path(self, parameter):
        self.parameter_path = parameter

    def get_parameter_path(self):
        return self.parameter_path

    def get_param_includes(self, original_keys):
        """
        This function searches for ~/.aws/taskcat_global_override.json,
        then <project>/ci/taskcat_project_override.json, in that order.
        Keys defined in either of these files will override Keys defined in <project>/ci/*.json.

        :param original_keys: json object derived from Parameter Input JSON in <project>/ci/
        """
        # Github/issue/57
        # Look for ~/.taskcat_overrides.json

        # Fetch overrides Homedir first.
        dict_squash_list = []
        _homedir_override_file_path = "{}/.aws/{}".format(os.path.expanduser('~'), 'taskcat_global_override.json')
        if os.path.isfile(_homedir_override_file_path):
            with open(_homedir_override_file_path) as f:
                _homedir_override_json = json.loads(f.read())
                print(D + "Values loaded from ~/.aws/taskcat_global_override.json")
                print(D + str(_homedir_override_json))
            dict_squash_list.append(_homedir_override_json)

        # Now look for per-project override uploaded to S3.
        override_file_key = "{}/ci/taskcat_project_override.json".format(self.project)
        try:
            # Intentional duplication of self.get_content() here, as I don't want to break that due to
            # tweaks necessary here.
            s3_client = self._boto_client.get('s3', region=self.get_default_region(), s3v4=True)
            dict_object = s3_client.get_object(Bucket=self.s3bucket, Key=override_file_key)
            content = dict_object['Body'].read().strip()
            _obj = json.loads(content)
            dict_squash_list.append(_obj)
            print(D + "Values loaded from {}/ci/taskcat_project_override.json".format(self.project))
            print(D + str(_obj))
        except Exception:
            pass

        # Setup a list index dictionary.
        # - Used to give an Parameter => Index mapping for replacement.
        param_index = {}
        for (idx, param_dict) in enumerate(original_keys):
            key = param_dict['ParameterKey']
            param_index[key] = idx

        # Merge the two lists, overriding the original values if necessary.
        for override in dict_squash_list:
            for override_pd in override:
                key = override_pd['ParameterKey']
                if key in param_index.keys():
                    idx = param_index[key]
                    original_keys[idx] = override_pd

        # check if s3 bucket and QSS3BucketName param match. fix if they dont.
        bucket_name = self.get_s3bucket()
        _kn = 'QSS3BucketName'
        if _kn in param_index:
            _knidx = param_index[_kn]
            param_bucket_name = original_keys[_knidx]['ParameterValue']
            if (param_bucket_name != bucket_name):
                print(I + "Data inconsistency between S3 Bucket Name [{}] and QSS3BucketName Parameter Value: [{}]".format(bucket_name, param_bucket_name))
                print(I + "Setting the value of QSS3BucketName to [{}]".format(bucket_name))
                original_keys[_knidx]['ParameterValue'] = bucket_name

        return original_keys

    def set_template_path(self, template):
        self.template_path = template

    def get_template_path(self):
        return self.template_path

    def set_password(self, password):
        self._password = password

    def get_password(self):
        return self._password

    def set_dynamodb_table(self, ddb_table):
        self.ddb_table = ddb_table

    def get_dynamodb_table(self):
        return self.ddbtable

    def set_default_region(self, region):
        self.default_region = region

    def get_default_region(self):
        return self.default_region

    def get_test_region(self):
        return self.test_region

    def set_test_region(self, region_list):
        self.test_region = []
        for region in region_list:
            self.test_region.append(region)

    def set_docleanup(self, cleanup_value):
        self.run_cleanup = cleanup_value

    def get_docleanup(self):
        return self.run_cleanup

    #      FUNCTIONS       #
    # ==================== #

    def stage_in_s3(self, taskcat_cfg):
        """
        Upload templates and other artifacts to s3.

        This function creates the s3 bucket with name provided in the config yml file. If
        no bucket name provided, it creates the s3 bucket using project name provided in
        config yml file. And uploads the templates and other artifacts to the s3 bucket.

        :param taskcat_cfg: Taskcat configuration provided in yml file

        """
        if self.public_s3_bucket:
            bucket_or_object_acl = 'public-read'
        else:
            bucket_or_object_acl = 'bucket-owner-read'
        s3_client = self._boto_client.get('s3', region=self.get_default_region(), s3v4=True)
        self.set_project(taskcat_cfg['global']['qsname'])

        # TODO Update to alchemist upload
        if 's3bucket' in taskcat_cfg['global'].keys():
            self.set_s3bucket(taskcat_cfg['global']['s3bucket'])
            self.set_s3bucket_type('defined')
            print(I + "Staging Bucket => " + self.get_s3bucket())
        else:
            auto_bucket = 'taskcat-' + self.stack_prefix + '-' + self.get_project() + "-" + jobid[:8]
            if self.get_default_region():
                print('{0}Creating bucket {1} in {2}'.format(I, auto_bucket, self.get_default_region()))
                if self.get_default_region() == 'us-east-1':
                    response = s3_client.create_bucket(ACL=bucket_or_object_acl,
                                                       Bucket=auto_bucket)
                else:
                    response = s3_client.create_bucket(ACL=bucket_or_object_acl,
                                                       Bucket=auto_bucket,
                                                       CreateBucketConfiguration = {
                                                           'LocationConstraint': self.get_default_region()
                                                       }
                                                       )

                self.set_s3bucket_type('auto')
            else:
                print(E + "Default_region = " + self.get_default_region())
                sys.exit(1)

            if response['ResponseMetadata']['HTTPStatusCode'] is 200:
                print(I + "Staging Bucket => [%s]" % auto_bucket)
                self.set_s3bucket(auto_bucket)
            else:
                print('{0}Creating bucket {1} in {2}'.format(I, auto_bucket, self.get_default_region()))
                response = s3_client.create_bucket(ACL=bucket_or_object_acl,
                                                   Bucket=auto_bucket,
                                                   CreateBucketConfiguration={
                                                       'LocationConstraint': self.get_default_region()})

                if response['ResponseMetadata']['HTTPStatusCode'] is 200:
                    print(I + "Staging Bucket => [%s]" % auto_bucket)
                    self.set_s3bucket(auto_bucket)
            if self.tags:
                s3_client.put_bucket_tagging(
                    Bucket=auto_bucket,
                    Tagging={"TagSet": self.tags}
                )
        # TODO Remove after alchemist is implemented

        if os.path.isdir(self.get_project()):
            current_dir = "."
            start_location = "{}/{}".format(".", self.get_project())
            fsmap = buildmap(current_dir, start_location, partial_match=False)
        else:

            print('''\t\t Hint: The name specfied as value of qsname ({})
                    must match the root directory of your project'''.format(self.get_project()))
            print("{0}!Cannot find directory [{1}] in {2}".format(E, self.get_project(), os.getcwd()))
            print(I + "Please cd to where you project is located")
            sys.exit(1)

        if self.multithread_upload:
            threads = 16
            print(I + "Multithread upload enabled, spawning %s threads" % threads)
            pool = ThreadPool(threads)
            func = partial(self._s3_upload_file, s3_client=s3_client, bucket_or_object_acl=bucket_or_object_acl)
            pool.map(func, fsmap)
            pool.close()
            pool.join()
        else:
            for filename in fsmap:
                self._s3_upload_file(filename, s3_client=s3_client, bucket_or_object_acl=bucket_or_object_acl)

        paginator = s3_client.get_paginator('list_objects')
        operation_parameters = {'Bucket': self.get_s3bucket(), 'Prefix': self.get_project()}
        s3_pages = paginator.paginate(**operation_parameters)

        for s3keys in s3_pages.search('Contents'):
            print("{}[S3: -> ]{} s3://{}/{}".format(white, rst_color, self.get_s3bucket(), s3keys.get('Key')))
        print("{} |Contents of S3 Bucket {} {}".format(self.nametag, header, rst_color))

        print('\n')

    def _s3_upload_file(self, filename, s3_client, bucket_or_object_acl):
        upload = re.sub('^./', '', filename)
        try:
            s3_client.upload_file(filename, self.get_s3bucket(), upload, ExtraArgs={'ACL': bucket_or_object_acl})
        except Exception as e:
            print("Cannot Upload to bucket => %s" % self.get_s3bucket())
            print(E + "Check that you bucketname is correct")
            if self.verbose:
                print(D + str(e))
            sys.exit(1)

    def get_available_azs(self, region, count):
        """
        Returns a list of availability zones in a given region.

        :param region: Region for the availability zones
        :param count: Minimum number of availability zones needed

        :return: List of availability zones in a given region

        """
        available_azs = []
        ec2_client = self._boto_client.get('ec2', region=region)
        availability_zones = ec2_client.describe_availability_zones(
            Filters=[{'Name': 'state', 'Values': ['available']}])

        for az in availability_zones['AvailabilityZones']:
            available_azs.append(az['ZoneName'])

        if len(available_azs) < count:
            print("{0}!Only {1} az's are available in {2}".format(E, len(available_azs), region))
            quit()
        else:
            azs = ','.join(available_azs[:count])
            return azs

    def get_content(self, bucket, object_key):
        """
        Returns the content of an object, given the bucket name and the key of the object

        :param bucket: Bucket name
        :param object_key: Key of the object

        :return: Content of the object

        """
        s3_client = self._boto_client.get('s3', region=self.get_default_region(), s3v4=True)
        dict_object = s3_client.get_object(Bucket=bucket, Key=object_key)
        content = dict_object['Body'].read().strip()
        return content

    def get_s3contents(self, url):
        """
        Returns S3 object.
        - If --public-s3-bucket is passed, returns via the requests library.
        - If not, does an S3 API call.

        :param url: URL of the S3 object to return.
        :return: Data of the s3 object.
        """
        if self.public_s3_bucket:
            payload = requests.get(url)
            return payload.text
        key = self._key_url_map[url]
        return self.get_content(self.get_s3bucket(), key)

    def get_s3_url(self, key):
        """
        Returns S3 url of a given object.

        :param key: Name of the object whose S3 url is being returned
        :return: S3 url of the given key

        """
        s3_client = self._boto_client.get('s3', region=self.get_default_region(), s3v4=True)
        bucket_location = s3_client.get_bucket_location(Bucket=self.get_s3bucket())
        _project_s3_prefix = self.get_project()
        paginator = s3_client.get_paginator('list_objects')
        operation_parameters = {'Bucket': self.get_s3bucket(), 'Prefix': _project_s3_prefix}
        page_iterator = paginator.paginate(**operation_parameters)
        for page in page_iterator:
            for s3obj in (page['Contents']):
                for metadata in s3obj.items():
                    if metadata[0] == 'Key':
                        if key in metadata[1]:
                            # Finding exact match
                            terms = metadata[1].split("/")
                            _found_prefix = terms[0]
                            # issues/
                            if (key == terms[-1]) and (_found_prefix == _project_s3_prefix):
                                if bucket_location[
                                    'LocationConstraint'
                                ] is not None:
                                    o_url = "https://s3-{0}.{1}/{2}/{3}".format(
                                        bucket_location['LocationConstraint'],
                                        "amazonaws.com",
                                        self.get_s3bucket(),
                                        metadata[1])
                                    self._key_url_map.update({o_url:metadata[1]})
                                    return o_url
                                else:
                                    amzns3 = 's3.amazonaws.com'
                                    o_url = "https://{1}.{0}/{2}".format(amzns3, self.get_s3bucket(), metadata[1])
                                    self._key_url_map.update({o_url:metadata[1]})
                                    return o_url

    def get_global_region(self, yamlcfg):
        """
        Returns a list of regions defined under global region in the yml config file.

        :param yamlcfg: Content of the yml config file
        :return: List of regions

        """
        g_regions = []
        for keys in yamlcfg['global'].keys():
            if 'region' in keys:
                try:
                    iter(yamlcfg['global']['regions'])
                    namespace = 'global'
                    for region in yamlcfg['global']['regions']:
                        # print("found region %s" % region)
                        g_regions.append(region)
                        self._use_global = True
                except TypeError:
                    print("No regions defined in [%s]:" % namespace)
                    print("Please correct region defs[%s]:" % namespace)
        return g_regions

    def get_resources(self, stackname, region, include_stacks=False):
        """
        Given a stackname, and region function returns the list of dictionary items, where each item
        consist of logicalId, physicalId and resourceType of the aws resource associated
        with the stack.

        :param include_stacks:
        :param stackname: CloudFormation stack name
        :param region: AWS region
        :return: List of objects in the following format
             [
                 {
                     'logicalId': 'string',
                     'physicalId': 'string',
                     'resourceType': 'String'
                 },
             ]

        """
        l_resources = []
        self.get_resources_helper(stackname, region, l_resources, include_stacks)
        return l_resources

    def get_resources_helper(self, stackname, region, l_resources, include_stacks):
        """
        This is a helper function of get_resources function. Check get_resources function for details.

        """
        if stackname != 'None':
            try:
                cfn = self._boto_client.get('cloudformation', region=region)
                result = cfn.describe_stack_resources(StackName=stackname)
                stack_resources = result.get('StackResources')
                for resource in stack_resources:
                    if self.verbose:
                        print(D + "Resources: for {}".format(stackname))
                        print(D + "{0} = {1}, {2} = {3}, {4} = {5}".format(
                            '\n\t\tLogicalId',
                            resource.get('LogicalResourceId'),
                            '\n\t\tPhysicalId',
                            resource.get('PhysicalResourceId'),
                            '\n\t\tType',
                            resource.get('ResourceType')
                        ))
                    # if resource is a stack and has a physical resource id
                    # (NOTE: physical id will be missing if stack creation is failed)
                    if resource.get(
                            'ResourceType') == 'AWS::CloudFormation::Stack' and 'PhysicalResourceId' in resource:
                        if include_stacks:
                            d = {'logicalId': resource.get('LogicalResourceId'),
                                 'physicalId': resource.get('PhysicalResourceId'),
                                 'resourceType': resource.get('ResourceType')}
                            l_resources.append(d)
                        stackdata = self.parse_stack_info(
                            str(resource.get('PhysicalResourceId')))
                        region = stackdata['region']
                        self.get_resources_helper(resource.get('PhysicalResourceId'), region, l_resources,
                                                  include_stacks)
                    # else if resource is not a stack and has a physical resource id
                    # (NOTE: physical id will be missing if stack creation is failed)
                    elif resource.get(
                            'ResourceType') != 'AWS::CloudFormation::Stack' and 'PhysicalResourceId' in resource:
                        d = {'logicalId': resource.get('LogicalResourceId'),
                             'physicalId': resource.get('PhysicalResourceId'),
                             'resourceType': resource.get('ResourceType')}
                        l_resources.append(d)
            except Exception as e:
                if self.verbose:
                    print(D + str(e))
                sys.exit(F + "Unable to get resources for stack %s" % stackname)

    def get_all_resources(self, stackids, region):
        """
        Given a list of stackids, function returns the list of dictionary items, where each
        item consist of stackId and the resources associated with that stack.

        :param stackids: List of Stack Ids
        :param region: AWS region
        :return: A list of dictionary object in the following format
                [
                    {
                        'stackId': 'string',
                        'resources': [
                            {
                               'logicalId': 'string',
                               'physicalId': 'string',
                               'resourceType': 'String'
                            },
                        ]
                    },
                ]

        """
        l_all_resources = []
        for anId in stackids:
            d = {
                'stackId': anId,
                'resources': self.get_resources(anId, region)
            }
            l_all_resources.append(d)
        return l_all_resources

    def validate_template(self, taskcat_cfg, test_list):
        """
        Returns TRUE if all the template files are valid, otherwise FALSE.

        :param taskcat_cfg: TaskCat config object
        :param test_list: List of tests

        :return: TRUE if templates are valid, else FALSE
        """
        # Load global regions
        self.set_test_region(self.get_global_region(taskcat_cfg))
        for test in test_list:
            print(self.nametag + " :Validate Template in test[%s]" % test)
            self.define_tests(taskcat_cfg, test)
            try:
                if self.verbose:
                    print(D + "Default region [%s]" % self.get_default_region())
                cfn = self._boto_client.get('cloudformation', region=self.get_default_region())

                cfn.validate_template(TemplateURL=self.get_s3_url(self.get_template_file()))
                result = cfn.validate_template(TemplateURL=self.get_s3_url(self.get_template_file()))
                print(P + "Validated [%s]" % self.get_template_file())
                if 'Description' in result:
                    cfn_result = (result['Description'])
                    print(I + "Description  [%s]" % textwrap.fill(cfn_result))
                else:
                    print(I + "Please include a top-level description for template: [%s]" % self.get_template_file())
                if self.verbose:
                    cfn_params = json.dumps(result['Parameters'], indent=11, separators=(',', ': '))
                    print(D + "Parameters:")
                    print(cfn_params)
            except Exception as e:
                if self.verbose:
                    print(D + str(e))
                sys.exit(F + "Cannot validate %s" % self.get_template_file())
        print('\n')
        return True

    def genpassword(self, pass_length, pass_type):
        """
        Returns a password of given length and type.

        :param pass_length: Length of the desired password
        :param pass_type: Type of the desired password - String only OR Alphanumeric
            * A = AlphaNumeric, Example 'vGceIP8EHC'
        :return: Password of given length and type
        """
        if self.verbose:
            print(D + "Auto generating password")
            print(D + "Pass size => {0}".format(pass_length))

        password = []
        numbers = "1234567890"
        lowercase = "abcdefghijklmnopqrstuvwxyz"
        uppercase = "ABCDEFGHIJKLMNOPQRSTUVWXYZ"
        specialchars = "!#$&{*:[=,]-_%@+"

        # Generates password string with:
        # lowercase,uppercase and numeric chars
        if pass_type == 'A':
            print(D + "Pass type => {0}".format('alpha-numeric'))

            while len(password) < pass_length:
                password.append(random.choice(lowercase))
                password.append(random.choice(uppercase))
                password.append(random.choice(numbers))

        # Generates password string with:
        # lowercase,uppercase, numbers and special chars
        elif pass_type == 'S':
            print(D + "Pass type => {0}".format('specialchars'))
            while len(password) < pass_length:
                password.append(random.choice(lowercase))
                password.append(random.choice(uppercase))
                password.append(random.choice(numbers))
                password.append(random.choice(specialchars))
        else:
            # If no passtype is defined (None)
            # Defaults to alpha-numeric
            # Generates password string with:
            # lowercase,uppercase, numbers and special chars
            print(D + "Pass type => default {0}".format('alpha-numeric'))
            while len(password) < pass_length:
                password.append(random.choice(lowercase))
                password.append(random.choice(uppercase))
                password.append(random.choice(numbers))

        return ''.join(password)

    def generate_random(self, gtype, length):
        random_string = []
        numbers = "1234567890"
        lowercase = "abcdefghijklmnopqrstuvwxyz"
        if gtype == 'alpha':
            print(D + "Random String => {0}".format('alpha'))

            while len(random_string) < length:
                random_string.append(random.choice(lowercase))

        # Generates password string with:
        # lowercase,uppercase, numbers and special chars
        elif gtype == 'number':
            print(D + "Random String => {0}".format('numeric'))
            while len(random_string) < length:
                random_string.append(random.choice(numbers))

        return ''.join(random_string)

    def generate_uuid(self, uuid_type):
        if uuid_type is 'A':
            return str(uuid.uuid4())
        else:
            return str(uuid.uuid4())

    def generate_input_param_values(self, s_parms, region):
        """
        Given a cloudformation input parameter file as JSON, this function generates the values
        for the parameters indicated by $[] appropriately, replaces $[] with new value and return
        the updated JSON.

        :param region:
        :param s_parms: Cloudformation template input parameter file as JSON

        :return: Input parameter file as JSON with $[] replaced with generated values

        """
        # gentype = None

        # Auto-generated stack inputs

        # (Passwords)
        # Value that matches the following pattern will be replaced
        # - Parameters must start with $[
        # - Parameters must end with ]
        # - genpass in invoked when _genpass_X is found
        # - X is length of the string
        # Example: $[taskcat_genpass_8]
        # Optionally - you can specify the type of password by adding
        # - A alpha-numeric passwords
        # - S passwords with special characters
        # Example: $[taskcat_genpass_8A]
        # Generates: tI8zN3iX8
        # or
        # Example: $[taskcat_genpass_8S]
        # Generates: mA5@cB5!

        # (Auto generated s3 bucket )
        # Example: $[taskcat_autobucket]
        # Generates: <evaluates to auto generated bucket name>

        # (Generate UUID String)
        # Example: $[taskcat_genuuid]
        # Generates: 1c2e3483-2c99-45bb-801d-8af68a3b907b

        # (Generate Random String)
        # Example: $[taskcat_random-string]
        # Generates: yysuawpwubvotiqgwjcu
        # or
        # Example: $[taskcat_random-numbers]
        # Generates: 56188163597280820763

        # (Availability Zones)
        # Value that matches the following pattern will be replaced
        # - Parameters must start with $[
        # - Parameters must end with ]
        # - genaz in invoked when _genaz_X is found
        # - A number of AZ's will be selected from the region
        #   the stack is attempting to launch
        # Example: $[taskcat_genaz_2] (if the region is us-east-2)
        # Generates: us-east-1a, us-east-2b

        for parmdict in s_parms:
            for _ in parmdict:

                param_value = parmdict['ParameterValue']

                # Determines the size of the password to generate
                count_re = re.compile('(?!\w+_)\d{1,2}', re.IGNORECASE)

                # Determines the type of password to generate, partially. Additional computation
                # is required on the result returned by the matching string.
                gentype_re = re.compile(
                    '(?<=_genpass_)((\d+)(\w)(\]))', re.IGNORECASE)

                # Determines if _genpass has been requested
                genpass_re = re.compile(
                    '\$\[\w+_genpass?(\w)_\d{1,2}\w?]$', re.IGNORECASE)

                # Determines if random string  value was requested
                gen_string_re = re.compile(
                    '\$\[taskcat_random-string]$', re.IGNORECASE)

                # Determines if random number value was requested
                gen_numbers_re = re.compile(
                    '\$\[taskcat_random-numbers]$', re.IGNORECASE)

                # Determines if autobucket value was requested
                autobucket_re = re.compile(
                    '\$\[taskcat_autobucket]$', re.IGNORECASE)

                # Determines if _genaz has been requested. This can return single or multiple AZs.
                genaz_re = re.compile('\$\[\w+_ge[nt]az_\d]', re.IGNORECASE)

                # Determines if single AZ has been requested. This is added to support legacy templates
                genaz_single_re = re.compile('\$\[\w+_ge[nt]singleaz_\d]', re.IGNORECASE)

                # Determines if uuid has been requested
                genuuid_re = re.compile('\$\[\w+_gen[gu]uid]', re.IGNORECASE)

                # Determines if AWS QuickStart default KeyPair name has been requested
                getkeypair_re = re.compile('\$\[\w+_getkeypair]', re.IGNORECASE)

                # Determines if AWS QuickStart default license bucket name has been requested
                getlicensebucket_re = re.compile('\$\[\w+_getlicensebucket]', re.IGNORECASE)

                # Determines if AWS QuickStart default media bucket name has been requested
                getmediabucket_re = re.compile('\$\[\w+_getmediabucket]', re.IGNORECASE)

                # Determines if license content has been requested
                licensecontent_re = re.compile('\$\[\w+_getlicensecontent]', re.IGNORECASE)

                # Determines if s3 replacement was requested
                gets3replace = re.compile('\$\[\w+_url_.+]$', re.IGNORECASE)
                geturl_re = re.compile('(?<=._url_)(.+)(?=]$)', re.IGNORECASE)

                # If Number is found as Parameter Value convert it to String ( ex: 1 to "1")
                if type(param_value) == int:
                    param_value = str(param_value)
                    if self.verbose:
                        (I + "Converting byte values in stack input file({}) to [string value]".format(
                            self.get_parameter_file()))
                    parmdict['ParameterValue'] = param_value

                if gen_string_re.search(param_value):
                    random_string = self.regxfind(gen_string_re, param_value)
                    param_value = self.generate_random('alpha', 20)

                    if self.verbose:
                        print("{}Generating random string for {}".format(D, random_string))
                    parmdict['ParameterValue'] = param_value

                if gen_numbers_re.search(param_value):
                    random_numbers = self.regxfind(gen_numbers_re, param_value)
                    param_value = self.generate_random('number', 20)

                    if self.verbose:
                        print("{}Generating numeric string for {}".format(D, random_numbers))
                    parmdict['ParameterValue'] = param_value

                if genuuid_re.search(param_value):
                    uuid_string = self.regxfind(genuuid_re, param_value)
                    param_value = self.generate_uuid('A')

                    if self.verbose:
                        print("{}Generating random uuid string for {}".format(D, uuid_string))
                    parmdict['ParameterValue'] = param_value

                if autobucket_re.search(param_value):
                    bkt = self.regxfind(autobucket_re, param_value)
                    param_value = self.get_s3bucket()
                    if self.verbose:
                        print("{}Setting value to {}".format(D, bkt))
                    parmdict['ParameterValue'] = param_value

                if gets3replace.search(param_value):
                    url = self.regxfind(geturl_re, param_value)
                    param_value = self.get_s3contents(url)
                    if self.verbose:
                        print("{}Raw content of url {}".format(D, url))
                    parmdict['ParameterValue'] = param_value

                if getkeypair_re.search(param_value):
                    keypair = self.regxfind(getkeypair_re, param_value)
                    param_value = 'cikey'
                    if self.verbose:
                        print("{}Generating default Keypair {}".format(D, keypair))
                    parmdict['ParameterValue'] = param_value

                if getlicensebucket_re.search(param_value):
                    licensebucket = self.regxfind(getlicensebucket_re, param_value)
                    param_value = 'quickstart-ci-license'
                    if self.verbose:
                        print("{}Generating default license bucket {}".format(D, licensebucket))
                    parmdict['ParameterValue'] = param_value

                if getmediabucket_re.search(param_value):
                    media_bucket = self.regxfind(getmediabucket_re, param_value)
                    param_value = 'quickstart-ci-media'
                    if self.verbose:
                        print("{}Generating default media bucket {}".format(D, media_bucket))
                    parmdict['ParameterValue'] = param_value

                if licensecontent_re.search(param_value):
                    license_bucket = 'quickstart-ci-license'
                    licensekey = (self.regxfind(licensecontent_re, param_value)).strip('/')
                    param_value = self.get_content(license_bucket, licensekey)
                    if self.verbose:
                        print("{}Getting license content for {}/{}".format(D, license_bucket, licensekey))
                    parmdict['ParameterValue'] = param_value

                # Autogenerated value to password input in runtime
                if genpass_re.search(param_value):
                    passlen = int(
                        self.regxfind(count_re, param_value))
                    gentype = self.regxfind(
                        gentype_re, param_value)
                    # Additional computation to identify if the gentype is one of the desired values.
                    # Sample gentype values would be '8A]' or '24S]' or '2]'
                    # To get the correct gentype, get 2nd char from the last and check if its A or S
                    gentype = gentype[-2]
                    if gentype in ('a', 'A', 's', 'S'):
                        gentype = gentype.upper()
                    else:
                        gentype = None
                    if not gentype:
                        # Set default password type
                        # A value of D will generate a simple alpha
                        # aplha numeric password
                        gentype = 'D'

                    if passlen:
                        if self.verbose:
                            print("{}AutoGen values for {}".format(D, param_value))
                        param_value = self.genpassword(
                            passlen, gentype)
                        parmdict['ParameterValue'] = param_value

                if genaz_re.search(param_value):
                    numazs = int(
                        self.regxfind(count_re, param_value))
                    if numazs:
                        if self.verbose:
                            print(D + "Selecting availability zones")
                            print(D + "Requested %s az's" % numazs)

                        param_value = self.get_available_azs(
                            region,
                            numazs)
                        parmdict['ParameterValue'] = param_value
                    else:
                        print(I + "$[taskcat_genaz_(!)]")
                        print(I + "Number of az's not specified!")
                        print(I + " - (Defaulting to 1 az)")
                        param_value = self.get_available_azs(
                            region,
                            1)
                        parmdict['ParameterValue'] = param_value

                if genaz_single_re.search(param_value):
                    print(D + "Selecting availability zones")
                    print(D + "Requested 1 az")
                    param_value = self.get_available_azs(
                        region,
                        1)
                    parmdict['ParameterValue'] = param_value
        return s_parms

    def stackcreate(self, taskcat_cfg, test_list, sprefix):
        """
        This function creates CloudFormation stack for the given tests.

        :param taskcat_cfg: TaskCat config as yaml object
        :param test_list: List of tests
        :param sprefix: Special prefix as string. Purpose of this param is to use it for tagging
            the stack.

        :return: List of TestData objects

        """
        testdata_list = []
        self.set_capabilities('CAPABILITY_NAMED_IAM')
        for test in test_list:
            testdata = TestData()
            testdata.set_test_name(test)
            print("{0}{1}|PREPARING TO LAUNCH => {2}{3}".format(I, header, test, rst_color))
            sname = str(sig)

            stackname = sname + '-' + sprefix + '-' + test + '-' + jobid[:8]
            self.define_tests(taskcat_cfg, test)
            for region in self.get_test_region():
                print(I + "Preparing to launch in region [%s] " % region)
                try:
                    cfn = self._boto_client.get('cloudformation', region=region)
                    s_parmsdata = self.get_s3contents(self.get_parameter_path())
                    s_parms = json.loads(s_parmsdata)
                    s_include_params = self.get_param_includes(s_parms)
                    if s_include_params:
                        s_parms = s_include_params
                    j_params = self.generate_input_param_values(s_parms, region)
                    if self.verbose:
                        print(D + "Creating Boto Connection region=%s" % region)
                        print(D + "StackName=" + stackname)
                        print(D + "DisableRollback=True")
                        print(D + "TemplateURL=%s" % self.get_template_path())
                        print(D + "Capabilities=%s" % self.get_capabilities())
                        print(D + "Parameters:")
                        print(D + "Tags:%s" % str(self.tags))
                        if self.get_template_type() == 'json':
                            print(json.dumps(j_params, sort_keys=True, indent=11, separators=(',', ': ')))

                    # stackdata = cfn.create_stack(
                    #     StackName=stackname,
                    #     DisableRollback=True,
                    #     TemplateURL=self.get_template_path(),
                    #     Parameters=j_params,
                    #     Capabilities=self.get_capabilities())

                    stack_cs_data = cfn.create_change_set(
                        StackName=stackname,
                        TemplateURL=self.get_template_path(),
                        Parameters=j_params,
                        Capabilities=self.get_capabilities(),
<<<<<<< HEAD
                        Tags=self.tags)
=======
                        ChangeSetType="CREATE",
                        ChangeSetName=stackname + "-cs"
                    )

                    change_set_name = stack_cs_data['Id']

                    # wait for change set
                    waiter = cfn.get_waiter('change_set_create_complete')
                    waiter.wait(
                        ChangeSetName=change_set_name,
                        WaiterConfig={
                            'Delay': 10,
                            'MaxAttempts': 26  # max lambda execute is 5 minutes
                        })

                    stack_ex_data = cfn.execute_change_set(
                        ChangeSetName=change_set_name
                    )

                    stackdata = {
                        'StackId': stack_cs_data['StackId']
                    }
>>>>>>> e2e62abb

                    testdata.add_test_stack(stackdata)

                except Exception as e:
                    if self.verbose:
                        print(E + str(e))
                    sys.exit(F + "Cannot launch %s" % self.get_template_file())

            testdata_list.append(testdata)
        print('\n')
        for test in testdata_list:
            for stack in test.get_test_stacks():
                print("{} |{}LAUNCHING STACKS{}".format(self.nametag, header, rst_color))
                print("{} {}{} {} {}".format(
                    I,
                    header,
                    test.get_test_name(),
                    str(stack['StackId']).split(':stack', 1),
                    rst_color))
        return testdata_list

    def validate_parameters(self, taskcat_cfg, test_list):
        """
        This function validates the parameters file of the CloudFormation template.

        :param taskcat_cfg: TaskCat config yaml object
        :param test_list: List of tests

        :return: TRUE if the parameters file is valid, else FALSE
        """
        for test in test_list:
            self.define_tests(taskcat_cfg, test)
            print(self.nametag + " |Validate JSON input in test[%s]" % test)
            if self.verbose:
                print(D + "parameter_path = %s" % self.get_parameter_path())

            inputparms = self.get_s3contents(self.get_parameter_path())
            jsonstatus = self.check_json(inputparms)

            if self.verbose:
                print(D + "jsonstatus = %s" % jsonstatus)

            if jsonstatus:
                print(P + "Validated [%s]" % self.get_parameter_file())
            else:
                print(D + "parameter_file = %s" % self.get_parameter_file())
                sys.exit(F + "Cannot validate %s" % self.get_parameter_file())
        return True

    @staticmethod
    def regxfind(re_object, data_line):
        """
        Returns the matching string.

        :param re_object: Regex object
        :param data_line: String to be searched

        :return: Matching String if found, otherwise return 'Not-found'
        """
        sg = re_object.search(data_line)
        if sg:
            return str(sg.group())
        else:
            return str('Not-found')

    def parse_stack_info(self, stack_name):
        """
        Returns a dictionary object containing the region and stack name.

        :param stack_name: Full stack name arn
        :return: Dictionary object containing the region and stack name

        """
        stack_info = dict()

        region_re = re.compile('(?<=:)(.\w-.+(\w*)-\d)(?=:)')
        stack_name_re = re.compile('(?<=:stack/)(tCaT.*.)(?=/)')
        stack_info['region'] = self.regxfind(region_re, stack_name)
        stack_info['stack_name'] = self.regxfind(stack_name_re, stack_name)
        return stack_info

    def stackcheck(self, stack_id):
        """
        Given the stack id, this function returns the status of the stack as
        a list with stack name, region, and status as list items, in the respective
        order.

        :param stack_id: CloudFormation stack id

        :return: List containing the stack name, region and stack status in the
            respective order.
        """
        stackdata = self.parse_stack_info(stack_id)
        region = stackdata['region']
        stack_name = stackdata['stack_name']
        test_info = []

        cfn = self._boto_client.get('cloudformation', region=region)
        # noinspection PyBroadException
        try:
            test_query = (cfn.describe_stacks(StackName=stack_name))
            for result in test_query['Stacks']:
                test_info.append(stack_name)
                test_info.append(region)
                test_info.append(result.get('StackStatus'))
                if result.get(
                        'StackStatus') == 'CREATE_IN_PROGRESS' or result.get('StackStatus') == 'DELETE_IN_PROGRESS':
                    test_info.append(1)
                else:
                    test_info.append(0)
        except Exception:
            test_info.append(stack_name)
            test_info.append(region)
            test_info.append("STACK_DELETED")
            test_info.append(0)
        return test_info

    def db_initproject(self, table_name):
        """
        :param table_name: Creates table if it does not exist. Waits for the table to become available
        :return: DynamoDB object
        """
        dynamodb = boto3.resource('dynamodb', region_name=self.get_default_region())
        try:
            table = dynamodb.create_table(
                TableName=table_name,
                KeySchema=[
                    {
                        'AttributeName': 'job-name',
                        'KeyType': 'HASH'
                    }
                ],
                AttributeDefinitions=[
                    {
                        'AttributeName': 'job-name',
                        'AttributeType': 'S'
                    }

                ],
                ProvisionedThroughput={
                    'ReadCapacityUnits': 5,
                    'WriteCapacityUnits': 5,
                }
            )
            print('Creating new [{}]'.format(table_name))
            table.meta.client.get_waiter('table_exists').wait(TableName=table_name)
            return table

        except Exception as notable:
            if notable:
                print('Adding to existing [{}]'.format(table_name))
                table = dynamodb.Table(table_name)
                table.meta.client.get_waiter('table_exists').wait(TableName=table_name)
                return table

    def db_item(self, table, time_stamp, region, job_name, log_group, owner, job_status):
        # :TODO add jobid getter and setter
        table.put_item(
            Item={
                'job-name': job_name,
                'last-run': time_stamp,
                'region': region,
                'owner': owner,
                'test-history': log_group,
                'job-status': job_status,
                'test-outputs': jobid[:8],
            }
        )

    def enable_dynamodb_reporting(self, enable):
        self._enable_dynamodb = enable

    def get_stackstatus(self, testdata_list, speed):
        """
        Given a list of TestData objects, this function checks the stack status
        of each CloudFormation stack and updates the corresponding TestData object
        with the status.

        :param testdata_list: List of TestData object
        :param speed: Interval (in seconds) in which the status has to be checked in loop

        """
        active_tests = 1
        print('\n')
        while active_tests > 0:
            current_active_tests = 0
            print(I + "{}{} {} [{}]{}".format(
                header,
                'AWS REGION'.ljust(15),
                'CLOUDFORMATION STACK STATUS'.ljust(25),
                'CLOUDFORMATION STACK NAME',
                rst_color))

            time_stamp = datetime.datetime.now().strftime("%Y-%m-%d %H:%M:%S")
            for test in testdata_list:
                for stack in test.get_test_stacks():
                    stackquery = self.stackcheck(str(stack['StackId']))
                    current_active_tests = stackquery[
                                               3] + current_active_tests
                    logs = (I + "{3}{0} {1} [{2}]{4}".format(
                        stackquery[1].ljust(15),
                        stackquery[2].ljust(25),
                        stackquery[0],
                        hightlight,
                        rst_color))
                    print(logs)
                    if self._enable_dynamodb:
                        table = self.db_initproject(self.get_project())
                        # Do not update when in cleanup start (preserves previous status)
                        skip_status = ['DELETE_IN_PROGRESS', 'STACK_DELETED']
                        if stackquery[2] not in skip_status:
                            self.db_item(table,
                                         time_stamp,
                                         stackquery[1],
                                         test.get_test_name(),
                                         'log group stub',
                                         self.get_owner(),
                                         stackquery[2])

                    stack['status'] = stackquery[2]
                    active_tests = current_active_tests
                    time.sleep(speed)
            print('\n')

    def cleanup(self, testdata_list, speed):
        """
        This function deletes the CloudFormation stacks of the given tests.

        :param testdata_list: List of TestData objects
        :param speed: Interval (in seconds) in which the status has to be checked
            while deleting the stacks.

        """

        docleanup = self.get_docleanup()
        if self.verbose:
            print(D + "clean-up = %s " % str(docleanup))

        if docleanup:
            print("{} |CLEANUP STACKS{}".format(self.nametag, header, rst_color))
            self.stackdelete(testdata_list)
            self.get_stackstatus(testdata_list, speed)
            self.deep_cleanup(testdata_list)
        else:
            print(I + "[Retaining Stacks (Cleanup is set to {0}]".format(docleanup))

    def deep_cleanup(self, testdata_list):
        """
        This function deletes the AWS resources which were not deleted
        by deleting CloudFormation stacks.

        :param testdata_list: List of TestData objects

        """
        for test in testdata_list:
            failed_stack_ids = []
            for stack in test.get_test_stacks():
                if str(stack['status']) == 'DELETE_FAILED':
                    failed_stack_ids.append(stack['StackId'])
            if len(failed_stack_ids) == 0:
                print(I + "All stacks deleted successfully. Deep clean-up not required.")
                continue

            print(I + "Few stacks failed to delete. Collecting resources for deep clean-up.")
            # get test region from the stack id
            stackdata = self.parse_stack_info(
                str(failed_stack_ids[0]))
            region = stackdata['region']
            session = boto3.session.Session(region_name=region)
            s = Reaper(session)
            failed_stacks = self.get_all_resources(failed_stack_ids, region)
            # print all resources which failed to delete
            if self.verbose:
                print(D + "Resources which failed to delete:\n")
                for failed_stack in failed_stacks:
                    print(D + "Stack Id: " + failed_stack['stackId'])
                    for res in failed_stack['resources']:
                        print(D + "{0} = {1}, {2} = {3}, {4} = {5}".format(
                            '\n\t\tLogicalId',
                            res.get('logicalId'),
                            '\n\t\tPhysicalId',
                            res.get('physicalId'),
                            '\n\t\tType',
                            res.get('resourceType')
                        ))
                s.delete_all(failed_stacks)

        # Check to see if auto bucket was created
        if self.get_s3bucket_type() is 'auto':
            print(I + "(Cleaning up staging assets)")

            s3_client = self._boto_client.get('s3', region=self.get_default_region(), s3v4=True)

            # Batch object processing by pages
            paginator = s3_client.get_paginator('list_objects')
            operation_parameters = {'Bucket': self.get_s3bucket(), 'Prefix': self.get_project()}
            s3_pages = paginator.paginate(**operation_parameters)

            # Load objects to delete
            objects_in_s3 = 1
            delete_keys = dict(Objects=[])
            try:
                for key in s3_pages.search('Contents'):
                    delete_keys['Objects'].append(dict(Key=key['Key']))
                    objects_in_s3 += 1
                    if objects_in_s3 == 1000:
                        # Batch delete 1000 objects at a time
                        s3_client.delete_objects(Bucket=self.get_s3bucket(), Delete=delete_keys)
                        print(I + "Deleted {} objects from {}".format(objects_in_s3, self.get_s3bucket()))

                        delete_keys = dict(Objects=[])
                        objects_in_s3 = 1

                # Delete last batch of objects
                if objects_in_s3 > 1:
                    s3_client.delete_objects(Bucket=self.get_s3bucket(), Delete=delete_keys)
                    print(I + "Deleted {} objects from {}".format(objects_in_s3, self.get_s3bucket()))

                # Delete bucket
                s3_client.delete_bucket(
                    Bucket=self.get_s3bucket())
                if self.verbose:
                    print(D + "Deleting Bucket {0}".format(self.get_s3bucket()))
            except s3_client.exceptions.NoSuchBucket:
                if self.verbose:
                    print(D + "Bucket {0} already deleted".format(self.get_s3bucket()))

        else:
            print(I + "Retaining assets in s3bucket [{0}]".format(self.get_s3bucket()))

    def stackdelete(self, testdata_list):
        """
        This function deletes the CloudFormation stacks of the given tests.

        :param testdata_list: List of TestData objects

        """
        for test in testdata_list:
            for stack in test.get_test_stacks():
                stackdata = self.parse_stack_info(
                    str(stack['StackId']))
                region = stackdata['region']
                stack_name = stackdata['stack_name']
                cfn = self._boto_client.get('cloudformation', region=region)
                cfn.delete_stack(StackName=stack_name)

    def define_tests(self, yamlc, test):
        """
        This function reads the given test config yaml object and defines
        the tests as per the given config object.

        :param yamlc: TaskCat config yaml object
        :param test: Test scenarios

        """
        for tdefs in yamlc['tests'].keys():
            # print("[DEBUG] tdefs = %s" % tdefs)
            if tdefs == test:
                t = yamlc['tests'][test]['template_file']
                p = yamlc['tests'][test]['parameter_input']
                n = yamlc['global']['qsname']
                o = yamlc['global']['owner']
                b = self.get_s3bucket()

                # Checks if cleanup flag is set
                # If cleanup is set to 'false' stack will not be deleted after
                # launch attempt
                if 'cleanup' in yamlc['global'].keys():
                    cleanupstack = yamlc['global']['cleanup']
                    if cleanupstack:
                        if self.verbose:
                            print(D + "cleanup set to yaml value")
                            self.set_docleanup(cleanupstack)
                    else:
                        print(I + "Cleanup value set to (false)")
                        self.set_docleanup(False)
                else:
                    # By default do cleanup unless self.run_cleanup
                    # was overridden (set to False) by -n flag
                    if not self.run_cleanup:
                        if self.verbose:
                            print(D + "cleanup set by cli flag {0}".format(self.run_cleanup))
                    else:
                        self.set_docleanup(True)
                        if self.verbose:
                            print(I + "No cleanup value set")
                            print(I + " - (Defaulting to cleanup)")

                # Load test setting
                self.set_s3bucket(b)
                self.set_project(n)
                self.set_owner(o)
                self.set_template_file(t)
                self.set_parameter_file(p)
                self.set_template_path(
                    self.get_s3_url(self.get_template_file()))
                self.set_parameter_path(
                    self.get_s3_url(self.get_parameter_file()))

                # Check to make sure template filenames are correct
                template_path = self.get_template_path()
                if not template_path:
                    print("{0} Could not locate {1}".format(E, self.get_template_file()))
                    print("{0} Check to make sure filename is correct?".format(E, self.get_template_path()))
                    quit()

                # Check to make sure parameter filenames are correct
                parameter_path = self.get_parameter_path()
                if not parameter_path:
                    print("{0} Could not locate {1}".format(E, self.get_parameter_file()))
                    print("{0} Check to make sure filename is correct?".format(E, self.get_parameter_file()))
                    quit()

                # Detect template type

                cfntemplate = self.get_s3contents(self.get_s3_url(self.get_template_file()))

                if self.check_json(cfntemplate, quite=True, strict=False):
                    self.set_template_type('json')
                    # Enforce strict json syntax
                    if self._strict_syntax_json:
                        self.check_json(cfntemplate, quite=True, strict=True)
                else:
                    self.set_template_type(None)
                    self.check_yaml(cfntemplate, quite=True, strict=False)
                    self.set_template_type('yaml')

                if self.verbose:
                    print(I + "|Acquiring tests assets for .......[%s]" % test)
                    print(D + "|S3 Bucket     => [%s]" % self.get_s3bucket())
                    print(D + "|Project       => [%s]" % self.get_project())
                    print(D + "|Template      => [%s]" % self.get_template_path())
                    print(D + "|Parameter     => [%s]" % self.get_parameter_path())
                    print(D + "|TemplateType  => [%s]" % self.get_template_type())

                if 'regions' in yamlc['tests'][test]:
                    if yamlc['tests'][test]['regions'] is not None:
                        r = yamlc['tests'][test]['regions']
                        self.set_test_region(list(r))
                        if self.verbose:
                            print(D + "|Defined Regions:")
                            for list_o in self.get_test_region():
                                print("\t\t\t - [%s]" % list_o)
                else:
                    global_regions = self.get_global_region(yamlc)
                    self.set_test_region(list(global_regions))
                    if self.verbose:
                        print(D + "|Global Regions:")
                        for list_o in self.get_test_region():
                            print("\t\t\t - [%s]" % list_o)
                print(P + "(Completed) acquisition of [%s]" % test)
                print('\n')

    def check_json(self, jsonin, quite=None, strict=None):
        """
        This function validates the given JSON.

        :param jsonin: Json object to be validated
        :param quite: Optional value, if set True suppress verbose output
        :param strict: Optional value, Display errors and exit

        :return: TRUE if given Json is valid, FALSE otherwise.
        """
        try:
            parms = json.loads(jsonin)
            if self.verbose:
                if not quite:
                    print(json.dumps(parms, sort_keys=True, indent=11, separators=(',', ': ')))
        except ValueError as e:
            if strict:
                print(E + str(e))
                sys.exit(1)
            return False
        return True

    def check_yaml(self, yamlin, quite=None, strict=None):
        """
        This function validates the given YAML.

        :param yamlin: Yaml object to be validated
        :param quite: Optional value, if set True suppress verbose output
        :param strict: Optional value, Display errors and exit

        :return: TRUE if given yaml is valid, FALSE otherwise.
        """
        try:
            parms = yaml.load(yamlin)
            if self.verbose:
                if not quite:
                    print(yaml.dump(parms))
        except yaml.YAMLError as e:
            if strict:
                print(E + str(e))
                sys.exit(1)
            return False
        return True

    # Set AWS Credentials
    # Set AWS Credentials
    def aws_api_init(self, args):
        """
        This function reads the AWS credentials from various sources to ensure
        that the client has right credentials defined to successfully run
        TaskCat against an AWS account.
        :param args: Command line arguments for AWS credentials. It could be
            either profile name, access key and secret key or none.
        """
        print('\n')
        if args.boto_profile:
            self._auth_mode = 'profile'
            self._boto_profile = args.boto_profile
            try:
                sts_client = self._boto_client.get('sts',
                                                   profile_name=self._boto_profile,
                                                   region=self.get_default_region())
                account = sts_client.get_caller_identity().get('Account')
                print(self.nametag + " :AWS AccountNumber: \t [%s]" % account)
                print(self.nametag + " :Authenticated via: \t [%s]" % self._auth_mode)
            except Exception as e:
                print(E + "Credential Error - Please check you profile!")
                if self.verbose:
                    print(D + str(e))
                sys.exit(1)
        elif args.aws_access_key and args.aws_secret_key:
            self._auth_mode = 'keys'
            self._aws_access_key = args.aws_access_key
            self._aws_secret_key = args.aws_secret_key

            try:

                sts_client = self._boto_client.get('sts',
                                                   aws_access_key_id=self._aws_access_key,
                                                   aws_secret_access_key=self._aws_secret_key,
                                                   region=self.get_default_region())
                account = sts_client.get_caller_identity().get('Account')
                print(self.nametag + " :AWS AccountNumber: \t [%s]" % account)
                print(self.nametag + " :Authenticated via: \t [%s]" % self._auth_mode)
            except Exception as e:
                print(E + "Credential Error - Please check you keys!")
                if self.verbose:
                    print(D + str(e))
        else:
            self._auth_mode = 'environment'
            if os.environ.get('AWS_DEFAULT_REGION'):
                self.set_default_region(os.environ.get('AWS_DEFAULT_REGION'))
                print(I + "Using environmental region set in $AWS_DEFAULT_REGION")
            else:
                self.set_default_region('us-east-1')

            try:
                sts_client = self._boto_client.get('sts',
                                                   region=self.get_default_region())
                account = sts_client.get_caller_identity().get('Account')
                print(self.nametag + " :AWS AccountNumber: \t [%s]" % account)
                print(self.nametag + " :Authenticated via: \t [%s]" % self._auth_mode)
            except Exception as e:
                print(E + "Credential Error - Please check your boto environment variable !")
                if self.verbose:
                    print(D + str(e))
                sys.exit(1)

    def validate_yaml(self, yaml_file):
        """
        This function validates the given yaml file.

        :param yaml_file: Yaml file name

        """
        print('\n')
        run_tests = []
        required_global_keys = [
            'qsname',
            'owner',
            'reporting',
            'regions'
        ]

        required_test_parameters = [
            'template_file',
            'parameter_input'
        ]
        try:
            if os.path.isfile(yaml_file):
                print(self.nametag + " :Reading Config form: {0}".format(yaml_file))
                with open(yaml_file, 'r') as checkyaml:
                    cfg_yml = yaml.load(checkyaml.read())
                    for key in required_global_keys:
                        if key in cfg_yml['global'].keys():
                            pass
                        else:
                            print("global:%s missing from " % key + yaml_file)
                            sys.exit(1)

                    for defined in cfg_yml['tests'].keys():
                        run_tests.append(defined)
                        print(self.nametag + " |Queing test => %s " % defined)
                        for parms in cfg_yml['tests'][defined].keys():
                            for key in required_test_parameters:
                                if key in cfg_yml['tests'][defined].keys():
                                    pass
                                else:
                                    print("No key %s in test" % key + defined)
                                    print(E + "While inspecting: " + parms)
                                    sys.exit(1)
            else:
                print(E + "Cannot open [%s]" % yaml_file)
                sys.exit(1)
        except Exception as e:
            print(E + "config.yml [%s] is not formatted well!!" % yaml_file)
            if self.verbose:
                print(D + str(e))
            sys.exit(1)
        return run_tests

    def genreport(self, testdata_list, dashboard_filename):
        """
        This function generates the test report.

        :param testdata_list: List of TestData objects
        :param dashboard_filename: Report file name

        """
        doc = yattag.Doc()

        # Type of cfnlog return cfn log file
        # Type of resource_log return resource log file
        def getofile(region, stack_name, resource_type):
            extension = '.txt'
            if resource_type == 'cfnlog':
                location = "{}-{}-{}{}".format(stack_name, region, 'cfnlogs', extension)
                return str(location)
            elif resource_type == 'resource_log':
                location = "{}-{}-{}{}".format(stack_name, region, 'resources', extension)
                return str(location)

        def get_teststate(stackname, region):
            rstatus = None
            status_css = None
            try:
                cfn = self._boto_client.get('cloudformation', region)
                test_query = cfn.describe_stacks(StackName=stackname)

                for result in test_query['Stacks']:
                    rstatus = result.get('StackStatus')
                    if rstatus == 'CREATE_COMPLETE':
                        status_css = 'class=test-green'
                    elif rstatus == 'CREATE_FAILED':
                        status_css = 'class=test-red'
                        if self.retain_if_failed and (self.run_cleanup == True):
                            self.run_cleanup = False
                    else:
                        status_css = 'class=test-red'
            except Exception as e:
                print(E + "Error describing stack named [%s] " % stackname)
                if self.verbose:
                    print(D + str(e))
                rstatus = 'MANUALLY_DELETED'
                status_css = 'class=test-orange'

            return rstatus, status_css

        tag = doc.tag
        text = doc.text
        logo = 'taskcat'
        repo_link = 'https://github.com/aws-quickstart/taskcat'
        css_url = 'https://raw.githubusercontent.com/aws-quickstart/taskcat/master/assets/css/taskcat_reporting.css'
        output_css = requests.get(css_url).text
        doc_link = 'http://taskcat.io'

        with tag('html'):
            with tag('head'):
                doc.stag('meta', charset='utf-8')
                doc.stag(
                    'meta', name="viewport", content="width=device-width")
                with tag('style', type='text/css'):
                    text(output_css)
                with tag('title'):
                    text('TaskCat Report')

            with tag('body'):
                tested_on = time.strftime('%A - %b,%d,%Y @ %H:%M:%S')

                with tag('table', 'class=header-table-fill'):
                    with tag('tbody'):
                        with tag('th', 'colspan=2'):
                            with tag('tr'):
                                with tag('td'):
                                    with tag('a', href=repo_link):
                                        text('GitHub Repo: ')
                                        text(repo_link)
                                        doc.stag('br')
                                    with tag('a', href=doc_link):
                                        text('Documentation: ')
                                        text(doc_link)
                                        doc.stag('br')
                                    text('Tested on: ')
                                    text(tested_on)
                                with tag('td', 'class=taskcat-logo'):
                                    with tag('h3'):
                                        text(logo)
            doc.stag('p')
            with tag('table', 'class=table-fill'):
                with tag('tbody'):
                    with tag('thread'):
                        with tag('tr'):
                            with tag('th',
                                     'class=text-center',
                                     'width=25%'):
                                text('Test Name')
                            with tag('th',
                                     'class=text-left',
                                     'width=10%'):
                                text('Tested Region')
                            with tag('th',
                                     'class=text-left',
                                     'width=30%'):
                                text('Stack Name')
                            with tag('th',
                                     'class=text-left',
                                     'width=20%'):
                                text('Tested Results')
                            with tag('th',
                                     'class=text-left',
                                     'width=15%'):
                                text('Test Logs')

                            for test in testdata_list:
                                with tag('tr', 'class= test-footer'):
                                    with tag('td', 'colspan=5'):
                                        text('')

                                testname = test.get_test_name()
                                print(I + "(Generating Reports)")
                                print(I + " - Processing {}".format(testname))
                                for stack in test.get_test_stacks():
                                    state = self.parse_stack_info(
                                        str(stack['StackId']))
                                    status, css = get_teststate(
                                        state['stack_name'],
                                        state['region'])

                                    with tag('tr'):
                                        with tag('td',
                                                 'class=test-info'):
                                            with tag('h3'):
                                                text(testname)
                                        with tag('td',
                                                 'class=text-left'):
                                            text(state['region'])
                                        with tag('td',
                                                 'class=text-left'):
                                            text(state['stack_name'])
                                        with tag('td', css):
                                            text(str(status))
                                        with tag('td',
                                                 'class=text-left'):
                                            clog = getofile(
                                                state['region'],
                                                state['stack_name'],
                                                'cfnlog')
                                            # rlog = getofile(
                                            #    state['region'],
                                            #    state['stack_name'],
                                            #    'resource_log')
                                            #
                                            with tag('a', href=clog):
                                                text('View Logs ')
                                                # with tag('a', href=rlog):
                                                #    text('Resource Logs ')
                            with tag('tr', 'class= test-footer'):
                                with tag('td', 'colspan=5'):
                                    vtag = 'Generated by {} {}'.format('taskcat', version)
                                    text(vtag)

                        doc.stag('p')
                        print('\n')

        htmloutput = yattag.indent(doc.getvalue(),
                                   indentation='    ',
                                   newline='\r\n',
                                   indent_text=True)

        file = open(dashboard_filename, 'w')
        file.write(htmloutput)
        file.close()

        return htmloutput

    def collect_resources(self, testdata_list, logpath):
        """
        This function collects the AWS resources information created by the
        CloudFormation stack for generating the report.

        :param testdata_list: List of TestData object
        :param logpath: Log file path

        """
        resource = {}
        print(I + "(Collecting Resources)")
        for test in testdata_list:
            for stack in test.get_test_stacks():
                stackinfo = self.parse_stack_info(str(stack['StackId']))
                # Get stack resources
                resource[stackinfo['region']] = (
                    self.get_resources(
                        str(stackinfo['stack_name']),
                        str(stackinfo['region'])
                    )
                )
                extension = '.txt'
                test_logpath = '{}/{}-{}-{}{}'.format(
                    logpath,
                    stackinfo['stack_name'],
                    stackinfo['region'],
                    'resources',
                    extension)

                # Write resource logs
                file = open(test_logpath, 'w')
                file.write(str(
                    json.dumps(
                        resource,
                        indent=4,
                        separators=(',', ': '))))
                file.close()

    def get_cfnlogs(self, stackname, region):
        """
        This function returns the event logs of the given stack in a specific format.
        :param stackname: Name of the stack
        :param region: Region stack belongs to
        :return: Event logs of the stack
        """

        print(I + "Collecting logs for " + stackname + "\"\n")
        # Collect stack_events
        stack_events = get_cfn_stack_events(self, stackname, region)
        # Uncomment line for debug
        # pprint.pprint (stack_events)
        events = []
        for event in stack_events:
            event_details = {'TimeStamp': event['Timestamp'],
                             'ResourceStatus': event['ResourceStatus'],
                             'ResourceType': event['ResourceType'],
                             'LogicalResourceId': event['LogicalResourceId']}
            if 'ResourceStatusReason' in event:
                event_details['ResourceStatusReason'] = event['ResourceStatusReason']
            else:
                event_details['ResourceStatusReason'] = ''

            events.append(event_details)

        return events

    def createcfnlogs(self, testdata_list, logpath):
        """
        This function creates the CloudFormation log files.

        :param testdata_list: List of TestData objects
        :param logpath: Log file path
        :return:
        """
        print("{}Collecting CloudFormation Logs".format(I))
        for test in testdata_list:
            for stack in test.get_test_stacks():
                stackinfo = self.parse_stack_info(str(stack['StackId']))
                stackname = str(stackinfo['stack_name'])
                region = str(stackinfo['region'])
                extension = '.txt'
                test_logpath = '{}/{}-{}-{}{}'.format(
                    logpath,
                    stackname,
                    region,
                    'cfnlogs',
                    extension)
                self.write_logs(str(stack['StackId']), test_logpath)

    def write_logs(self, stack_id, logpath):
        """
        This function writes the event logs of the given stack and all the child stacks to a given file.
        :param stack_id: Stack Id
        :param logpath: Log file path
        :return:
        """
        stackinfo = self.parse_stack_info(str(stack_id))
        stackname = str(stackinfo['stack_name'])
        region = str(stackinfo['region'])

        # Get stack resources
        cfnlogs = self.get_cfnlogs(stackname, region)

        if len(cfnlogs) != 0:
            if cfnlogs[0]['ResourceStatus'] != 'CREATE_COMPLETE':
                if 'ResourceStatusReason' in cfnlogs[0]:
                    reason = cfnlogs[0]['ResourceStatusReason']
                else:
                    reason = 'Unknown'
            else:
                reason = "Stack launch was successful"

            print("\t |StackName: " + stackname)
            print("\t |Region: " + region)
            print("\t |Logging to: " + logpath)
            print("\t |Tested on: " + str(datetime.datetime.now().strftime("%A, %d. %B %Y %I:%M%p")))
            print("------------------------------------------------------------------------------------------")
            print("ResourceStatusReason: ")
            print(textwrap.fill(str(reason), 85))
            print("==========================================================================================")
            with open(logpath, "a") as log_output:
                log_output.write("-----------------------------------------------------------------------------\n")
                log_output.write("Region: " + region + "\n")
                log_output.write("StackName: " + stackname + "\n")
                log_output.write("*****************************************************************************\n")
                log_output.write("ResourceStatusReason:  \n")
                log_output.write(textwrap.fill(str(reason), 85) + "\n")
                log_output.write("*****************************************************************************\n")
                log_output.write("*****************************************************************************\n")
                log_output.write("Events:  \n")
                log_output.writelines(tabulate.tabulate(cfnlogs, headers="keys"))
                log_output.write(
                    "\n*****************************************************************************\n")
                log_output.write("-----------------------------------------------------------------------------\n")
                log_output.write("Tested on: " + datetime.datetime.now().strftime("%A, %d. %B %Y %I:%M%p") + "\n")
                log_output.write(
                    "-----------------------------------------------------------------------------\n\n")
                log_output.close()

            # Collect resources of the stack and get event logs for any child stacks
            resources = self.get_resources(stackname, region, include_stacks=True)
            for resource in resources:
                if resource['resourceType'] == 'AWS::CloudFormation::Stack':
                    self.write_logs(resource['physicalId'], logpath)
        else:
            print(E + "No event logs found. Something went wrong at describe event call.\n")

    def createreport(self, testdata_list, filename):
        """
        This function creates the test report.

        :param testdata_list: List of TestData objects
        :param filename: Report file name
        :return:
        """
        o_directory = 'taskcat_outputs'

        # noinspection PyBroadException
        try:
            os.stat(o_directory)
        except Exception:
            os.mkdir(o_directory)
        print("{} |GENERATING REPORTS{}".format(self.nametag, header, rst_color))
        print(I + "Creating report in [%s]" % o_directory)
        dashboard_filename = o_directory + "/" + filename

        # Collect recursive logs
        # file path is already setup by getofile function in genreports
        self.createcfnlogs(testdata_list, o_directory)

        # Generate html test dashboard
        # Uses logpath + region to create View Logs link
        self.genreport(testdata_list, dashboard_filename)

    @property
    def interface(self):
        parser = argparse.ArgumentParser(
            description="""
            Multi-Region CloudFormation Test Deployment Tool)
            For more info see: http://taskcat.io
        """,
            prog='taskcat',
            prefix_chars='-',
            formatter_class=RawTextHelpFormatter)
        parser.add_argument(
            '-c',
            '--config_yml',
            type=str,
            help=" (Config File Required!) \n "
                 "example here: https://raw.githubusercontent.com/aws-quickstart/"
                 "taskcat/master/examples/sample-taskcat-project/ci/taskcat.yml"
        )
        parser.add_argument(
            '-P',
            '--boto_profile',
            type=str,
            help="Authenticate using boto profile")
        parser.add_argument(
            '-A',
            '--aws_access_key',
            type=str,
            help="AWS Access Key")
        parser.add_argument(
            '-S',
            '--aws_secret_key',
            type=str,
            help="AWS Secret Key")
        parser.add_argument(
            '-n',
            '--no_cleanup',
            action='store_true',
            help="Sets cleanup to false (Does not teardown stacks)")
        parser.add_argument(
            '-N',
            '--no_cleanup_failed',
            action='store_true',
            help="Sets cleaup to false if the stack launch fails (Does not teardown stacks if it experiences a failure)"
        )
        parser.add_argument(
            '-p',
            '--public_s3_bucket',
            action='store_true',
            help="Sets public_s3_bucket to True. (Accesses objects via public HTTP, not S3 API calls)")
        parser.add_argument(
            '-v',
            '--verbose',
            action='store_true',
            help="Enables verbosity")
        parser.add_argument(
            '-m',
            '--multithread_upload',
            action='store_true',
            help="Enables multithreaded upload to S3")
        parser.add_argument(
            '-t',
            '--tag',
            action=AppendTag,
            help="add tag to cloudformation stack, must be in the format TagKey=TagValue, multiple -t can be specified")
        parser.add_argument(
            '-s',
            '--stack-prefix',
            type=str,
            default="tag",
            help="set prefix for cloudformation stack name. only accepts lowercase letters, numbers and '-'")
        args = parser.parse_args()

        if len(sys.argv) == 1:
            print(parser.print_help())
            sys.exit(0)

        if not args.config_yml:
            parser.error("-c (--config_yml) not passed (Config File Required!)")
            print(parser.print_help())
            sys.exit(1)

        if args.multithread_upload:
            self.multithread_upload = True

        try:
            self.tags = args.tags
        except AttributeError:
            pass

        if not re.compile('^[a-z0-9\-]+$').match(args.stack_prefix):
            print("--stack-prefix only accepts lowercase letters, numbers and '-'")
            sys.exit(1)
        self.stack_prefix = args.stack_prefix

        if args.verbose:
            self.verbose = True

        # Overrides Defaults for cleanup but does not overwrite config.yml
        if args.no_cleanup:
            self.run_cleanup = False

        if args.boto_profile is not None:
            if args.aws_access_key is not None or args.aws_secret_key is not None:
                parser.error("Cannot use boto profile -P (--boto_profile)" +
                             "with --aws_access_key or --aws_secret_key")
                print(parser.print_help())
                sys.exit(1)
        if args.public_s3_bucket:
            self.public_s3_bucket = True

        if args.no_cleanup_failed:
            if args.no_cleanup:
                parser.error("Cannot use -n (--no_cleanup) with -N (--no_cleanup_failed)")
                print(parser.print_help())
                sys.exit(1)
            self.retain_if_failed = True

        return args

    @staticmethod
    def checkforupdate():

        def _print_upgrade_msg(newversion):
            print("version %s" % version)
            print('\n')
            print("{} A newer version of {} is available ({})".format(
                I, 'taskcat', newversion))
            print('{} To upgrade pip version    {}[ pip install --upgrade taskcat]{}'.format(
                I, hightlight, rst_color))
            print('{} To upgrade docker version {}[ docker pull taskcat/taskcat ]{}'.format(
                I, hightlight, rst_color))
            print('\n')

        if _run_mode > 0:
            if 'dev' not in version:
                current_version = get_pip_version(
                    'https://pypi.org/pypi/taskcat/json')
                if version in current_version:
                    print("version %s" % version)
                else:
                    _print_upgrade_msg(current_version)

            else:
                current_version = get_pip_version(
                    'https://test.pypi.org/pypi/taskcat/json')
                if version in current_version:
                    print("version %s" % version)
                else:
                    _print_upgrade_msg(current_version)
        else:
            print(I + "using %s (development mode) \n" % version)

    def welcome(self, prog_name='taskcat.io'):
        banner = pyfiglet.Figlet(font='standard')
        self.banner = banner
        print("{0}".format(banner.renderText(prog_name), '\n'))
        try:
            self.checkforupdate()
        except Exception:
            print(I + "Unable to get version info!!, continuing")
            pass


class AppendTag(argparse.Action):
    def __call__(self, parser, namespace, values, option_string=None):
        if len(values.split('=')) != 2:
            print(E + "tags must be in the format TagKey=TagValue")
            sys.exit(1)
        n, v = values.split('=')
        try:
            getattr(namespace, 'tags')
        except AttributeError:
            setattr(namespace, 'tags', [])
        namespace.tags.append({"Key": n, "Value": v})


def get_cfn_stack_events(self, stackname, region):
    """
    Given a stack name and the region, this function returns the event logs of the given stack, as list.
    :param self:
    :param stackname: Name of the stack
    :param region: Region stack belongs to
    :return: Event logs of the stack
    """
    cfn_client = self._boto_client.get('cloudformation', region)
    stack_events = []
    try:
        response = cfn_client.describe_stack_events(StackName=stackname)
        stack_events.extend(response['StackEvents'])
        while 'NextToken' in response:
            response = cfn_client.describe_stack_events(NextToken=response['NextToken'], StackName=stackname)
            stack_events.extend(response['StackEvents'])
    except ClientError as e:
        print("{} Error trying to get the events for stack [{}] in region [{}]\b {}".format(
            E,
            str(stackname),
            str(region),
            e
        ))
        # Commenting below line to avoid sudden exit on describe call failure. So that delete stack may continue.
        # sys.exit()

    return stack_events


def main():
    pass


if __name__ == '__main__':
    pass

else:
    main()<|MERGE_RESOLUTION|>--- conflicted
+++ resolved
@@ -1107,44 +1107,43 @@
                         if self.get_template_type() == 'json':
                             print(json.dumps(j_params, sort_keys=True, indent=11, separators=(',', ': ')))
 
-                    # stackdata = cfn.create_stack(
-                    #     StackName=stackname,
-                    #     DisableRollback=True,
-                    #     TemplateURL=self.get_template_path(),
-                    #     Parameters=j_params,
-                    #     Capabilities=self.get_capabilities())
-
-                    stack_cs_data = cfn.create_change_set(
-                        StackName=stackname,
-                        TemplateURL=self.get_template_path(),
-                        Parameters=j_params,
-                        Capabilities=self.get_capabilities(),
-<<<<<<< HEAD
-                        Tags=self.tags)
-=======
-                        ChangeSetType="CREATE",
-                        ChangeSetName=stackname + "-cs"
-                    )
-
-                    change_set_name = stack_cs_data['Id']
-
-                    # wait for change set
-                    waiter = cfn.get_waiter('change_set_create_complete')
-                    waiter.wait(
-                        ChangeSetName=change_set_name,
-                        WaiterConfig={
-                            'Delay': 10,
-                            'MaxAttempts': 26  # max lambda execute is 5 minutes
-                        })
-
-                    stack_ex_data = cfn.execute_change_set(
-                        ChangeSetName=change_set_name
-                    )
-
-                    stackdata = {
-                        'StackId': stack_cs_data['StackId']
-                    }
->>>>>>> e2e62abb
+                    try:         
+                        stackdata = cfn.create_stack(
+                            StackName=stackname,
+                            DisableRollback=True,
+                            TemplateURL=self.get_template_path(),
+                            Parameters=j_params,
+                            Capabilities=self.get_capabilities(),
+                            Tags=self.tags
+                        )
+                    except:    
+                        stack_cs_data = cfn.create_change_set(
+                            StackName=stackname,
+                            TemplateURL=self.get_template_path(),
+                            Parameters=j_params,
+                            Capabilities=self.get_capabilities(),
+                            ChangeSetType="CREATE",
+                            ChangeSetName=stackname + "-cs"
+                        )
+
+                        change_set_name = stack_cs_data['Id']
+
+                        # wait for change set
+                        waiter = cfn.get_waiter('change_set_create_complete')
+                        waiter.wait(
+                            ChangeSetName=change_set_name,
+                            WaiterConfig={
+                                'Delay': 10,
+                                'MaxAttempts': 26  # max lambda execute is 5 minutes
+                            })
+
+                        stack_ex_data = cfn.execute_change_set(
+                            ChangeSetName=change_set_name
+                        )
+
+                        stackdata = {
+                            'StackId': stack_cs_data['StackId']
+                        }
 
                     testdata.add_test_stack(stackdata)
 
